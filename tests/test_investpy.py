#!/usr/bin/python3

# Copyright 2018-2019 Alvaro Bartolome @ alvarob96 in GitHub
# See LICENSE for details.

import pytest

import investpy


def test_investpy():
    """
    This function checks that both the investpy's author and version are the correct ones.
    """

    print(investpy.__author__)
    print(investpy.__version__)


def test_investpy_stocks():
    """
    This function checks that stock data retrieval functions listed in investpy work properly.
    """

    params = [
        {
            'country': 'spain',
        },
        {
            'country': None,
        },
    ]

    for param in params:
        investpy.get_stocks(country=param['country'])
        investpy.get_stocks_list(country=param['country'])

    params = [
        {
            'country': None,
            'columns': ['full_name', 'name'],
            'as_json': True
        },
        {
            'country': None,
            'columns': ['full_name', 'name'],
            'as_json': False
        },
        {
            'country': 'spain',
            'columns': ['full_name', 'name'],
            'as_json': True
        },
        {
            'country': 'spain',
            'columns': ['full_name', 'name'],
            'as_json': False
        },
        {
            'country': 'spain',
            'columns': None,
            'as_json': False
        },
    ]

    for param in params:
        investpy.get_stocks_dict(country=param['country'],
                                 columns=param['columns'],
                                 as_json=param['as_json'])

    investpy.get_stock_countries()

    params = [
        {
            'as_json': True,
            'order': 'ascending',
        },
        {
            'as_json': False,
            'order': 'ascending',
        },
        {
            'as_json': True,
            'order': 'descending',
        },
        {
            'as_json': False,
            'order': 'descending',
        },
    ]

    for param in params:
        investpy.get_stock_recent_data(stock='BBVA',
                                       country='spain',
                                       as_json=param['as_json'],
                                       order=param['order'],
                                       interval='Daily')

        investpy.get_stock_historical_data(stock='BBVA',
                                           country='spain',
                                           from_date='01/01/1990',
                                           to_date='01/01/2019',
                                           as_json=param['as_json'],
                                           order=param['order'],
                                           interval='Daily')

    for value in ['spanish', 'english']:
        investpy.get_stock_company_profile(stock='BBVA',
                                           country='spain',
                                           language=value)

    params = [
        {
            'country': 'spain',
            'as_json': True,
            'n_results': 2
        },
        {
            'country': 'spain',
            'as_json': False,
            'n_results': 2
        }
    ]

    for param in params:
        investpy.get_stocks_overview(country=param['country'], as_json=param['as_json'], n_results=param['n_results'])

    investpy.get_stock_dividends(stock='BBVA', country='spain')

    investpy.search_stocks(by='name', value='BBVA')


def test_investpy_funds():
    """
    This function checks that fund data retrieval functions listed in investpy work properly.
    """

    params = [
        {
            'country': 'spain',
        },
        {
            'country': None,
        },
    ]

    for param in params:
        investpy.get_funds(country=param['country'])
        investpy.get_funds_list(country=param['country'])

    params = [
        {
            'country': None,
            'columns': ['id', 'name'],
            'as_json': True
        },
        {
            'country': None,
            'columns': ['id', 'name'],
            'as_json': False
        },
        {
            'country': 'spain',
            'columns': ['id', 'name'],
            'as_json': True
        },
        {
            'country': 'spain',
            'columns': ['id', 'name'],
            'as_json': False
        },
        {
            'country': 'spain',
            'columns': None,
            'as_json': False
        },
    ]

    for param in params:
        investpy.get_funds_dict(country=param['country'],
                                columns=param['columns'],
                                as_json=param['as_json'])

    investpy.get_fund_countries()

    params = [
        {
            'as_json': True,
            'order': 'ascending',
        },
        {
            'as_json': False,
            'order': 'ascending',
        },
        {
            'as_json': True,
            'order': 'descending',
        },
        {
            'as_json': False,
            'order': 'descending',
        },
    ]

    for param in params:
        investpy.get_fund_recent_data(fund='bbva multiactivo conservador pp',
                                      country='spain',
                                      as_json=param['as_json'],
                                      order=param['order'],
                                      interval='Daily')

        investpy.get_fund_historical_data(fund='bbva multiactivo conservador pp',
                                          country='spain',
                                          from_date='01/01/2010',
                                          to_date='01/01/2019',
                                          as_json=param['as_json'],
                                          order=param['order'],
                                          interval='Daily')

    params = [
        {
            'fund': 'bbva multiactivo conservador pp',
            'country': 'spain',
            'as_json': True,
        },
        {
            'fund': 'bbva multiactivo conservador pp',
            'country': 'spain',
            'as_json': False,
        },
    ]

    for param in params:
        investpy.get_fund_information(fund=param['fund'],
                                      country=param['country'],
                                      as_json=param['as_json'])

    params = [
        {
            'country': 'andorra',
            'as_json': True,
            'n_results': 2
        },
        {
            'country': 'andorra',
            'as_json': False,
            'n_results': 2
        },
    ]

    for param in params:
        investpy.get_funds_overview(country=param['country'], as_json=param['as_json'], n_results=param['n_results'])

    investpy.search_funds(by='name', value='bbva')


def test_investpy_etfs():
    """
    This function checks that etf data retrieval functions listed in investpy work properly.
    """

    params = [
        {
            'country': 'spain',
        },
        {
            'country': None,
        },
    ]

    for param in params:
        investpy.get_etfs(country=param['country'])
        investpy.get_etfs_list(country=param['country'])

    params = [
        {
            'country': None,
            'columns': ['id', 'name'],
            'as_json': True
        },
        {
            'country': None,
            'columns': ['id', 'name'],
            'as_json': False
        },
        {
            'country': 'spain',
            'columns': ['id', 'name'],
            'as_json': True
        },
        {
            'country': 'spain',
            'columns': ['id', 'name'],
            'as_json': False
        },
        {
            'country': 'spain',
            'columns': None,
            'as_json': False
        },
    ]

    for param in params:
        investpy.get_etfs_dict(country=param['country'],
                               columns=param['columns'],
                               as_json=param['as_json'])

    investpy.get_etf_countries()

    params = [
        {
            'as_json': True,
            'order': 'ascending',
        },
        {
            'as_json': False,
            'order': 'ascending',
        },
        {
            'as_json': True,
            'order': 'descending',
        },
        {
            'as_json': False,
            'order': 'descending',
        },
    ]

    for param in params:
        investpy.get_etf_recent_data(etf='bbva accion dj eurostoxx 50',
                                     country='spain',
                                     as_json=param['as_json'],
                                     order=param['order'],
                                     interval='Daily')

        investpy.get_etf_historical_data(etf='bbva accion dj eurostoxx 50',
                                         country='spain',
                                         from_date='01/01/2010',
                                         to_date='01/01/2019',
                                         as_json=param['as_json'],
                                         order=param['order'],
                                         interval='Daily')

    params = [
        {
            'country': 'france',
            'as_json': True,
            'n_results': 2
        },
        {
            'country': 'france',
            'as_json': False,
            'n_results': 2
        },
    ]

    for param in params:
        investpy.get_etfs_overview(country=param['country'], as_json=param['as_json'], n_results=param['n_results'])

    investpy.search_etfs(by='name', value='bbva')


def test_investpy_indices():
    """
    This function checks that index data retrieval functions listed in investpy work properly.
    """

    params = [
        {
            'country': 'spain',
        },
        {
            'country': None,
        },
    ]

    for param in params:
        investpy.get_indices(country=param['country'])
        investpy.get_indices_list(country=param['country'])

    params = [
        {
            'country': None,
            'columns': ['name', 'currency'],
            'as_json': True
        },
        {
            'country': None,
            'columns': ['name', 'currency'],
            'as_json': False
        },
        {
            'country': 'spain',
            'columns': ['name', 'currency'],
            'as_json': True
        },
        {
            'country': 'spain',
            'columns': ['name', 'currency'],
            'as_json': False
        },
        {
            'country': 'spain',
            'columns': None,
            'as_json': False
        },
    ]

    for param in params:
        investpy.get_indices_dict(country=param['country'],
                                  columns=param['columns'],
                                  as_json=param['as_json'])

    investpy.get_index_countries()

    params = [
        {
            'as_json': True,
            'order': 'ascending',
        },
        {
            'as_json': False,
            'order': 'ascending',
        },
        {
            'as_json': True,
            'order': 'descending',
        },
        {
            'as_json': False,
            'order': 'descending',
        },
    ]

    for param in params:
        investpy.get_index_recent_data(index='ibex 35',
                                       country='spain',
                                       as_json=param['as_json'],
                                       order=param['order'],
                                       interval='Daily')

        investpy.get_index_historical_data(index='ibex 35',
                                           country='spain',
                                           from_date='01/01/2018',
                                           to_date='01/01/2019',
                                           as_json=param['as_json'],
                                           order=param['order'],
                                           interval='Daily')

    investpy.search_indices(by='name', value='ibex')


def test_investpy_currency_crosses():
    """
    This function checks that currency cross data retrieval functions listed in investpy work properly.
    """

    params = [
        {
            'base': None,
            'second': None,
        },
        {
            'base': 'EUR',
            'second': None,
        },
        {
            'base': None,
            'second': 'EUR',
        },
        {
            'base': 'EUR',
            'second': 'USD',
        },
    ]

    for param in params:
        investpy.get_currency_crosses(base=param['base'], second=param['second'])
        investpy.get_currency_crosses_list(base=param['base'], second=param['second'])

    params = [
        {
            'base': None,
            'second': None,
            'columns': None,
            'as_json': True
        },
        {
            'base': None,
            'second': None,
            'columns': None,
            'as_json': False
        },
        {
            'base': 'EUR',
            'second': None,
            'columns': None,
            'as_json': True
        },
        {
            'base': 'EUR',
            'second': None,
            'columns': None,
            'as_json': False
        },
        {
            'base': None,
            'second': 'USD',
            'columns': None,
            'as_json': True
        },
        {
            'base': None,
            'second': 'USD',
            'columns': None,
            'as_json': False
        },
        {
            'base': 'EUR',
            'second': 'USD',
            'columns': None,
            'as_json': True
        },
        {
            'base': 'EUR',
            'second': 'USD',
            'columns': None,
            'as_json': False
        },
        {
            'base': 'EUR',
            'second': 'USD',
            'columns': ['name', 'full_name'],
            'as_json': False
        },
    ]

    for param in params:
        investpy.get_currency_crosses_dict(base=param['base'],
                                           second=param['second'],
                                           columns=param['columns'],
                                           as_json=param['as_json'])

    investpy.get_available_currencies()

    params = [
        {
            'currency_cross': 'EUR/USD',
            'from_date': '01/01/2018',
            'to_date': '01/01/2019',
            'as_json': True,
            'order': 'ascending',
        },
        {
            'currency_cross': 'EUR/USD',
            'from_date': '01/01/2018',
            'to_date': '01/01/2019',
            'as_json': False,
            'order': 'descending',
        },
    ]

    for param in params:
        investpy.get_currency_cross_recent_data(currency_cross=param['currency_cross'],
                                                as_json=param['as_json'],
                                                order=param['order'],
                                                interval='Daily')

        investpy.get_currency_cross_historical_data(currency_cross=param['currency_cross'],
                                                    from_date=param['from_date'],
                                                    to_date=param['to_date'],
                                                    as_json=param['as_json'],
                                                    order=param['order'],
                                                    interval='Daily')

    investpy.search_currency_crosses(by='base', value='EUR')


def test_investpy_bonds():
    """
    This function checks that bond data retrieval functions listed in investpy work properly.
    """

    params = [
        {
            'country': 'spain',
        },
        {
            'country': None,
        },
    ]

    for param in params:
        investpy.get_bonds(country=param['country'])
        investpy.get_bonds_list(country=param['country'])

    params = [
        {
            'country': None,
            'columns': ['full_name', 'name'],
            'as_json': True
        },
        {
            'country': None,
            'columns': ['full_name', 'name'],
            'as_json': False
        },
        {
            'country': 'spain',
            'columns': ['full_name', 'name'],
            'as_json': True
        },
        {
            'country': 'spain',
            'columns': ['full_name', 'name'],
            'as_json': False
        },
        {
            'country': 'spain',
            'columns': None,
            'as_json': False
        },
    ]

    for param in params:
        investpy.get_bonds_dict(country=param['country'],
                                columns=param['columns'],
                                as_json=param['as_json'])

    investpy.get_bond_countries()

    params = [
        {
            'as_json': True,
            'order': 'ascending',
        },
        {
            'as_json': False,
            'order': 'ascending',
        },
        {
            'as_json': True,
            'order': 'descending',
        },
        {
            'as_json': False,
            'order': 'descending',
        },
    ]

    for param in params:
        investpy.get_bond_recent_data(bond='Spain 30Y',
                                      as_json=param['as_json'],
                                      order=param['order'],
                                      interval='Daily')

        investpy.get_bond_historical_data(bond='Spain 30Y',
                                          from_date='01/01/1990',
                                          to_date='01/01/2019',
                                          as_json=param['as_json'],
                                          order=param['order'],
                                          interval='Daily')

    investpy.search_bonds(by='name', value='Spain')


def test_investpy_commodities():
    """
    This function checks that commodity data retrieval functions listed in investpy work properly.
    """

    params = [
        {
            'group': 'metals',
        },
        {
            'group': None,
        },
    ]

    for param in params:
        investpy.get_commodities(group=param['group'])
        investpy.get_commodities_list(group=param['group'])

    params = [
        {
            'group': None,
            'columns': ['title', 'full_name', 'name'],
            'as_json': True
        },
        {
            'group': None,
            'columns': ['title', 'full_name', 'name'],
            'as_json': False
        },
        {
            'group': 'metals',
            'columns': ['title', 'full_name', 'name'],
            'as_json': True
        },
        {
            'group': 'metals',
            'columns': ['title', 'full_name', 'name'],
            'as_json': False
        },
        {
            'group': 'metals',
            'columns': None,
            'as_json': False
        },
    ]

    for param in params:
        investpy.get_commodities_dict(group=param['group'],
                                      columns=param['columns'],
                                      as_json=param['as_json'])

    investpy.get_commodity_groups()

    params = [
        {
            'country': None,
            'as_json': True,
            'order': 'ascending',
        },
        {
            'country': 'united states',
            'as_json': False,
            'order': 'ascending',
        },
        {
            'country': 'united states',
            'as_json': True,
            'order': 'descending',
        },
        {
            'country': 'united states',
            'as_json': False,
            'order': 'descending',
        },
    ]

    for param in params:
        investpy.get_commodity_recent_data(commodity='copper',
                                           as_json=param['as_json'],
                                           order=param['order'],
                                           interval='Daily')

        investpy.get_commodity_historical_data(commodity='copper',
                                               from_date='01/01/1990',
                                               to_date='01/01/2019',
                                               as_json=param['as_json'],
                                               order=param['order'],
                                               interval='Daily')

    investpy.search_commodities(by='name', value='gold')


def test_investpy_crypto():
    """
    This function checks that cryptocurrencies data retrieval functions listed in investpy work properly.
    """
    
    investpy.get_cryptos()
    investpy.get_cryptos_list()

    params = [
        {
            'columns': None,
            'as_json': False
        },
        {
            'columns': ['name', 'symbol', 'currency'],
            'as_json': False
        },
        {
            'columns': None,
            'as_json': True
        },    
    ]

    for param in params:
        investpy.get_cryptos_dict(columns=param['columns'],
                                  as_json=param['as_json'])

    params = [
        {
            'as_json': True,
            'order': 'ascending',
        },
        {
            'as_json': False,
            'order': 'ascending',
        },
        {
            'as_json': True,
            'order': 'descending',
        },
        {
            'as_json': False,
            'order': 'descending',
        },
    ]

    for param in params:
        investpy.get_crypto_recent_data(crypto='bitcoin',
                                        as_json=param['as_json'],
                                        order=param['order'],
                                        interval='Daily')

        investpy.get_crypto_historical_data(crypto='bitcoin',
                                            from_date='01/01/1990',
                                            to_date='01/01/2019',
                                            as_json=param['as_json'],
                                            order=param['order'],
                                            interval='Daily')

    investpy.search_cryptos(by='name', value='bitcoin')


def test_investpy_search():
    """
    This function checks that investpy search function works properly.
    """

    params = [
        {
            'text': 'bbva',
            'count': 5
        },
        {
            'text': 'spain 3y',
            'count': 5
        },
        {
            'text': 'ibex 35',
            'count': 5
        },
        {
            'text': 'bnp daxplus',
            'count': 5
        },
    ]

    for param in params:
<<<<<<< HEAD
        results = investpy.search_text(text=param['text'],
                                       count=param['count'])

        dates = [
            {
                'from_date': '01/01/2018',
                'to_date': '01/01/2019'
            },
            {
                'from_date': '01/01/1990',
                'to_date': '01/01/2019'
            },
        ]

        for result in results:
            print(result)
            result.retrieve_recent_data()
            for date in dates:
                result.retrieve_historical_data(from_date=date['from_date'], to_date=date['to_date'])
=======
        results = investpy.search_text(text=param['text'])

        for result in results[:2]:
            try:
                result.retrieve_recent_data()
                result.retrieve_historical_data(from_date='01/01/2018', to_date='01/01/2019')
            except:
                pass
>>>>>>> 7ace4ac7


if __name__ == '__main__':
    test_investpy()
    test_investpy_stocks()
    test_investpy_funds()
    test_investpy_etfs()
    test_investpy_indices()
    test_investpy_currency_crosses()
    test_investpy_bonds()
    test_investpy_commodities()
    test_investpy_crypto()
    test_investpy_search()
    test_search()<|MERGE_RESOLUTION|>--- conflicted
+++ resolved
@@ -843,7 +843,6 @@
     ]
 
     for param in params:
-<<<<<<< HEAD
         results = investpy.search_text(text=param['text'],
                                        count=param['count'])
 
@@ -863,16 +862,6 @@
             result.retrieve_recent_data()
             for date in dates:
                 result.retrieve_historical_data(from_date=date['from_date'], to_date=date['to_date'])
-=======
-        results = investpy.search_text(text=param['text'])
-
-        for result in results[:2]:
-            try:
-                result.retrieve_recent_data()
-                result.retrieve_historical_data(from_date='01/01/2018', to_date='01/01/2019')
-            except:
-                pass
->>>>>>> 7ace4ac7
 
 
 if __name__ == '__main__':
@@ -885,5 +874,4 @@
     test_investpy_bonds()
     test_investpy_commodities()
     test_investpy_crypto()
-    test_investpy_search()
-    test_search()+    test_investpy_search()